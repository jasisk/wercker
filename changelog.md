## unreleased

<<<<<<< HEAD
=======

- Replace docker links with docker network (#382)

## v1.0.1201 (2018-04-16)

- Update azure client to allow docker-push in all regions (#381)

## v1.0.1196(2018-04-11)

- Fixes and additional properties for internal/docker-build step (#372)

## v1.0.1195(2018-04-10)

- Fix for correctly inferring regsitry and repoistory from step inputs (#375) 
- Fix "go build" and "wercker build" on golang 1.10 (#374)

>>>>>>> 6610763d
## v1.0.1189(2018-04-04)

- Fix status reporting for docker push (#371)

## v1.0.1183 (2018-03-29)

- New docker-build step and enhanded docker-push step (#362)

## v1.0.1153 (2018-02-27)

- Remove Keen dependencies (#354)

## v1.0.1062 (2017-11-28)

- Default docker hub push to registry V2 (#348)

## v1.0.1049 (2017-11-15)

- Update dependencies, as a result of `Sirupsen/logrus` -> `sirupsen/logrus` (#333)
- Add a Docker subcommand (#335)
- Ensure repository names are always lowercase (#338)
- Support for the new step manifest format (#343)

## v1.0.965 (2017-08-23)

- Change compilation in separate wercker steps (#331)
- Add retry and exponential backoff for fetching step metadata and step tarball
  (#330)
- Add flag to delete Docker image after pushing it to a registry (#327)
- Use wercker registry for wercker-init (#334)

## v1.0.938 (2017-07-27)

- Some nice additions to the way we do the docker push and test (#320)
- Fix env var loading order (#314, #315, #317)
- Fix internal/watchstep (#312)
- Add env option to docker-scratch-push (#295)
- Allow relative paths for file:// targets in dev mode (#296)
- Better control limiting memory on run containers, when using
  services gives the services a 25% of the total memory to split
  amongst themselves, defaults to no limits (#299)
- Automatically detect bash or sh for containers by default,
  defaulting to bash if it is there (#301)
- Fix a small bug when doing local deploys and using a working-dir other
  than .wercker (#301)

## v1.0.758 (2017-01-27)

- Add Azure Registry support (#275)
- Explicitly chmods the basepath / source path to a+rx
- Removes the explicit clear after launching a shell (#257)
- Fix `wercker doc` and update `./Documentation/*` (#260)

## v1.0.643 (2016-10-05)

- Remove google as default container DNS (#245)
- Update to compiling with go 1.7

## v1.0.629 (2016-09-21)

- Add additional output when storing artifacts (#207)
- Fix longer (2+) chains of runs that have source-dir specified (#151)
- Output more descriptive error message when setup environment fails (#230)
- Allow use of an "ignore-file" yaml directive that parse the gitignore syntax
  (#240)

## v1.0.560 (2016-07-14)

- Fix internal/docker-scratch-push for Docker 1.10+

## v1.0.547 (2016-07-01)

- Add checkpointing and base-path (#123)
- Support for registry v2 (#131)
- Mount volumes in the container from different local paths (#134)
- Only push tags that were defined in the wercker.yml (#142)
- wercker is now using govendor (#146)
- Display raw config, before parsing it (#149)
- Allow multiple services with the same images (#159)
- Add exposed-ports (#161)
- Fix run, build and deploy urls (#163)

## 2016.03.11

### Features

- Moves the working path to default to `.wercker` and removes the flags
  for configuring the other paths
- Adds a symlink `.wercker/latest` for referring to your latest build, and
  a `.wercker/latest_deploy` for referring to your latest deploy
- Make the --artifacts work better locally, making your build's artifacts
  easily available under .wercker/latest/output
- Automatically use the contents of `.wercker/latest/output` when running a
  `wercker deploy` without specifying a target
- When running `wercker deploy` if the specified target does not container a
  wercker.yml file, attempt to use the one in the current directory.
- Allow settings multiple tags at a time when doing `internal/docker-push`
- Check for and allow unix:///var/run/docker.sock on non-linux hosts


### Bug Fixes

- Deal with symlinks significantly better
- Respect --docker-local when using `internal/docker-push` (don't push)
- Allow images to be pulled by nested local services (removes
  implicit --docker-local)
- Workaround a docker issue related to not fully consuming the result of a
  CopyFromContainer API call (when we exported a cache that was more than our
  limit of 1GB we'd just drop it, and docker would hang)
- Remove pipeline ID tag set by `internal/docker-push`


## 2016.02.10

### Features

- Allow users to mount local volumes to their wercker build containers, specified by a list of `volumes` underneath box in the werker.yml file. Must have `--enable-volumes` flag set in order to run.
- Check to see if config from wercker.yml is empty
- Adds changelog

### Bug fixes

- Fixes to the shellstep implementation<|MERGE_RESOLUTION|>--- conflicted
+++ resolved
@@ -1,7 +1,5 @@
 ## unreleased
 
-<<<<<<< HEAD
-=======
 
 - Replace docker links with docker network (#382)
 
@@ -18,7 +16,6 @@
 - Fix for correctly inferring regsitry and repoistory from step inputs (#375) 
 - Fix "go build" and "wercker build" on golang 1.10 (#374)
 
->>>>>>> 6610763d
 ## v1.0.1189(2018-04-04)
 
 - Fix status reporting for docker push (#371)
